<<<<<<< HEAD
import { CacheManager, MemoryCacheAdapter } from "../cache";
=======
>>>>>>> ede2cc3e
import {
    getGoals,
    formatGoalsAsString,
    updateGoal,
    createGoal,
} from "../goals";
import {
    type Goal,
    type IAgentRuntime,
    type UUID,
    Action,
    GoalStatus,
    HandlerCallback,
    IMemoryManager,
    Memory,
    ModelProviderName,
    Service,
<<<<<<< HEAD
    State,
} from "../types";
=======
    ServiceType,
    State,
} from "../types";

import { describe, test, expect, beforeEach, vi } from 'vitest';
>>>>>>> ede2cc3e

// Mock the database adapter
export const mockDatabaseAdapter = {
    getGoals: vi.fn(),
    updateGoal: vi.fn(),
    createGoal: vi.fn(),
};
const services = new Map<ServiceType, Service>();
// Mock the runtime
export const mockRuntime: IAgentRuntime = {
    databaseAdapter: mockDatabaseAdapter as any,
    cacheManager: new CacheManager(new MemoryCacheAdapter()),
    agentId: "qweqew-qweqwe-qweqwe-qweqwe-qweeqw",
    serverUrl: "",
    token: "",
    modelProvider: ModelProviderName.OPENAI,
    character: {
        id: "qweqew-qweqwe-qweqwe-qweqwe-qweeqw",
        name: "",
        system: "",
        modelProvider: ModelProviderName.OPENAI,
        modelEndpointOverride: "",
        templates: {},
        bio: "",
        lore: [],
        messageExamples: [],
        postExamples: [],
        people: [],
        topics: [],
        adjectives: [],
        knowledge: [],
        clients: [],
        plugins: [],
        settings: {
            secrets: {},
            voice: {
                model: "",
                url: "",
            },
            model: "",
            embeddingModel: "",
        },
        clientConfig: {
            discord: {
                shouldIgnoreBotMessages: false,
                shouldIgnoreDirectMessages: false,
            },
            telegram: {
                shouldIgnoreBotMessages: false,
                shouldIgnoreDirectMessages: false,
            },
        },
        style: {
            all: [],
            chat: [],
            post: [],
        },
    },
    providers: [],
    actions: [],
    evaluators: [],
    messageManager: undefined,
    descriptionManager: undefined,
    loreManager: undefined,
    services: undefined,
    registerMemoryManager: function (_manager: IMemoryManager): void {
        throw new Error("Function not implemented.");
    },
    getMemoryManager: function (_name: string): IMemoryManager | null {
        throw new Error("Function not implemented.");
    },
    registerService: function (service: Service): void {
        services.set(service.serviceType, service);
    },
    getSetting: function (_key: string): string | null {
        throw new Error("Function not implemented.");
    },
    getConversationLength: function (): number {
        throw new Error("Function not implemented.");
    },
    processActions: function (
        _message: Memory,
        _responses: Memory[],
        _state?: State,
        _callback?: HandlerCallback
    ): Promise<void> {
        throw new Error("Function not implemented.");
    },
    evaluate: function (
        _message: Memory,
        _state?: State,
        _didRespond?: boolean
    ): Promise<string[]> {
        throw new Error("Function not implemented.");
    },
    ensureParticipantExists: function (
        _userId: UUID,
        _roomId: UUID
    ): Promise<void> {
        throw new Error("Function not implemented.");
    },
    ensureUserExists: function (
        _userId: UUID,
        _userName: string | null,
        _name: string | null,
        _source: string | null
    ): Promise<void> {
        throw new Error("Function not implemented.");
    },
    registerAction: function (_action: Action): void {
        throw new Error("Function not implemented.");
    },
    ensureConnection: function (
        _userId: UUID,
        _roomId: UUID,
        _userName?: string,
        _userScreenName?: string,
        _source?: string
    ): Promise<void> {
        throw new Error("Function not implemented.");
    },
    ensureParticipantInRoom: function (
        _userId: UUID,
        _roomId: UUID
    ): Promise<void> {
        throw new Error("Function not implemented.");
    },
    ensureRoomExists: function (_roomId: UUID): Promise<void> {
        throw new Error("Function not implemented.");
    },
    composeState: function (
        _message: Memory,
        _additionalKeys?: { [key: string]: unknown }
    ): Promise<State> {
        throw new Error("Function not implemented.");
    },
    updateRecentMessageState: function (_state: State): Promise<State> {
        throw new Error("Function not implemented.");
    },
<<<<<<< HEAD
    getService: function (_service: string): typeof Service | null {
        throw new Error("Function not implemented.");
=======
    getService: function <T extends Service>(
        serviceType: ServiceType
    ): T | null {
        return (services.get(serviceType) as T) || null;
>>>>>>> ede2cc3e
    },
};

// Sample data
const sampleGoal: Goal = {
    id: "goal-id" as UUID,
    name: "Test Goal",
    roomId: "room-id" as UUID,
    userId: "user-id" as UUID,
    objectives: [
        { description: "Objective 1", completed: false },
        { description: "Objective 2", completed: true },
    ],
    status: GoalStatus.IN_PROGRESS,
};

describe("getGoals", () => {
    it("retrieves goals successfully", async () => {
<<<<<<< HEAD
        (mockDatabaseAdapter.getGoals as jest.Mock).mockResolvedValue([
=======
        (mockDatabaseAdapter.getGoals).mockResolvedValue([
>>>>>>> ede2cc3e
            sampleGoal,
        ]);

        const result = await getGoals({
            runtime: mockRuntime,
            roomId: "room-id" as UUID,
        });

        expect(result).toEqual([sampleGoal]);
        expect(mockDatabaseAdapter.getGoals).toHaveBeenCalledWith({
            roomId: "room-id",
            userId: undefined,
            onlyInProgress: true,
            count: 5,
        });
    });

    it("handles failure to retrieve goals", async () => {
        (mockDatabaseAdapter.getGoals).mockRejectedValue(
            new Error("Failed to retrieve goals")
        );

        await expect(
            getGoals({ runtime: mockRuntime, roomId: "room-id" as UUID })
        ).rejects.toThrow("Failed to retrieve goals");
    });
});

describe("formatGoalsAsString", () => {
    it("formats goals correctly", () => {
        const formatted = formatGoalsAsString({ goals: [sampleGoal] });
        expect(formatted).toContain("Goal: Test Goal");
        expect(formatted).toContain("- [ ] Objective 1  (IN PROGRESS)");
        expect(formatted).toContain("- [x] Objective 2  (DONE)");
    });

    it("handles empty goal list", () => {
        const formatted = formatGoalsAsString({ goals: [] });
        expect(formatted).toBe("");
    });
});

describe("updateGoal", () => {
    it("updates a goal successfully", async () => {
<<<<<<< HEAD
        (mockDatabaseAdapter.updateGoal as jest.Mock).mockResolvedValue(
=======
        (mockDatabaseAdapter.updateGoal).mockResolvedValue(
>>>>>>> ede2cc3e
            undefined
        );

        await expect(
            updateGoal({ runtime: mockRuntime, goal: sampleGoal })
        ).resolves.toBeUndefined();
        expect(mockDatabaseAdapter.updateGoal).toHaveBeenCalledWith(sampleGoal);
    });

    it("handles failure to update a goal", async () => {
        (mockDatabaseAdapter.updateGoal).mockRejectedValue(
            new Error("Failed to update goal")
        );

        await expect(
            updateGoal({ runtime: mockRuntime, goal: sampleGoal })
        ).rejects.toThrow("Failed to update goal");
    });
});

describe("createGoal", () => {
    it("creates a goal successfully", async () => {
<<<<<<< HEAD
        (mockDatabaseAdapter.createGoal as jest.Mock).mockResolvedValue(
=======
        (mockDatabaseAdapter.createGoal).mockResolvedValue(
>>>>>>> ede2cc3e
            undefined
        );

        await expect(
            createGoal({ runtime: mockRuntime, goal: sampleGoal })
        ).resolves.toBeUndefined();
        expect(mockDatabaseAdapter.createGoal).toHaveBeenCalledWith(sampleGoal);
    });

    it("handles failure to create a goal", async () => {
        (mockDatabaseAdapter.createGoal).mockRejectedValue(
            new Error("Failed to create goal")
        );

        await expect(
            createGoal({ runtime: mockRuntime, goal: sampleGoal })
        ).rejects.toThrow("Failed to create goal");
    });
});<|MERGE_RESOLUTION|>--- conflicted
+++ resolved
@@ -1,7 +1,3 @@
-<<<<<<< HEAD
-import { CacheManager, MemoryCacheAdapter } from "../cache";
-=======
->>>>>>> ede2cc3e
 import {
     getGoals,
     formatGoalsAsString,
@@ -19,16 +15,11 @@
     Memory,
     ModelProviderName,
     Service,
-<<<<<<< HEAD
-    State,
-} from "../types";
-=======
     ServiceType,
     State,
 } from "../types";
 
-import { describe, test, expect, beforeEach, vi } from 'vitest';
->>>>>>> ede2cc3e
+import { describe, expect, vi } from "vitest";
 
 // Mock the database adapter
 export const mockDatabaseAdapter = {
@@ -168,15 +159,10 @@
     updateRecentMessageState: function (_state: State): Promise<State> {
         throw new Error("Function not implemented.");
     },
-<<<<<<< HEAD
-    getService: function (_service: string): typeof Service | null {
-        throw new Error("Function not implemented.");
-=======
     getService: function <T extends Service>(
         serviceType: ServiceType
     ): T | null {
         return (services.get(serviceType) as T) || null;
->>>>>>> ede2cc3e
     },
 };
 
@@ -195,13 +181,7 @@
 
 describe("getGoals", () => {
     it("retrieves goals successfully", async () => {
-<<<<<<< HEAD
-        (mockDatabaseAdapter.getGoals as jest.Mock).mockResolvedValue([
-=======
-        (mockDatabaseAdapter.getGoals).mockResolvedValue([
->>>>>>> ede2cc3e
-            sampleGoal,
-        ]);
+        mockDatabaseAdapter.getGoals.mockResolvedValue([sampleGoal]);
 
         const result = await getGoals({
             runtime: mockRuntime,
@@ -218,7 +198,7 @@
     });
 
     it("handles failure to retrieve goals", async () => {
-        (mockDatabaseAdapter.getGoals).mockRejectedValue(
+        mockDatabaseAdapter.getGoals.mockRejectedValue(
             new Error("Failed to retrieve goals")
         );
 
@@ -244,13 +224,7 @@
 
 describe("updateGoal", () => {
     it("updates a goal successfully", async () => {
-<<<<<<< HEAD
-        (mockDatabaseAdapter.updateGoal as jest.Mock).mockResolvedValue(
-=======
-        (mockDatabaseAdapter.updateGoal).mockResolvedValue(
->>>>>>> ede2cc3e
-            undefined
-        );
+        mockDatabaseAdapter.updateGoal.mockResolvedValue(undefined);
 
         await expect(
             updateGoal({ runtime: mockRuntime, goal: sampleGoal })
@@ -259,7 +233,7 @@
     });
 
     it("handles failure to update a goal", async () => {
-        (mockDatabaseAdapter.updateGoal).mockRejectedValue(
+        mockDatabaseAdapter.updateGoal.mockRejectedValue(
             new Error("Failed to update goal")
         );
 
@@ -271,13 +245,7 @@
 
 describe("createGoal", () => {
     it("creates a goal successfully", async () => {
-<<<<<<< HEAD
-        (mockDatabaseAdapter.createGoal as jest.Mock).mockResolvedValue(
-=======
-        (mockDatabaseAdapter.createGoal).mockResolvedValue(
->>>>>>> ede2cc3e
-            undefined
-        );
+        mockDatabaseAdapter.createGoal.mockResolvedValue(undefined);
 
         await expect(
             createGoal({ runtime: mockRuntime, goal: sampleGoal })
@@ -286,7 +254,7 @@
     });
 
     it("handles failure to create a goal", async () => {
-        (mockDatabaseAdapter.createGoal).mockRejectedValue(
+        mockDatabaseAdapter.createGoal.mockRejectedValue(
             new Error("Failed to create goal")
         );
 
